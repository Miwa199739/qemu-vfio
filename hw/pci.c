--- conflicted
+++ resolved
@@ -874,25 +874,14 @@
     PCIDeviceClass *pc = PCI_DEVICE_GET_CLASS(pci_dev);
     int ret = 0;
 
-<<<<<<< HEAD
     pci_unregister_io_regions(pci_dev);
     pci_del_option_rom(pci_dev);
-    g_free(pci_dev->romfile);
-
-    if (info->exit)
-        ret = info->exit(pci_dev);
-    if (ret)
-        return ret;
-
-=======
+
     if (pc->exit)
         ret = pc->exit(pci_dev);
     if (ret)
         return ret;
 
-    pci_unregister_io_regions(pci_dev);
-    pci_del_option_rom(pci_dev);
->>>>>>> 76ee152a
     do_pci_unregister_device(pci_dev);
     return 0;
 }
