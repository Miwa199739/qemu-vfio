/*
 * QEMU PREP PCI host
 *
 * Copyright (c) 2006 Fabrice Bellard
 *
 * Permission is hereby granted, free of charge, to any person obtaining a copy
 * of this software and associated documentation files (the "Software"), to deal
 * in the Software without restriction, including without limitation the rights
 * to use, copy, modify, merge, publish, distribute, sublicense, and/or sell
 * copies of the Software, and to permit persons to whom the Software is
 * furnished to do so, subject to the following conditions:
 *
 * The above copyright notice and this permission notice shall be included in
 * all copies or substantial portions of the Software.
 *
 * THE SOFTWARE IS PROVIDED "AS IS", WITHOUT WARRANTY OF ANY KIND, EXPRESS OR
 * IMPLIED, INCLUDING BUT NOT LIMITED TO THE WARRANTIES OF MERCHANTABILITY,
 * FITNESS FOR A PARTICULAR PURPOSE AND NONINFRINGEMENT. IN NO EVENT SHALL
 * THE AUTHORS OR COPYRIGHT HOLDERS BE LIABLE FOR ANY CLAIM, DAMAGES OR OTHER
 * LIABILITY, WHETHER IN AN ACTION OF CONTRACT, TORT OR OTHERWISE, ARISING FROM,
 * OUT OF OR IN CONNECTION WITH THE SOFTWARE OR THE USE OR OTHER DEALINGS IN
 * THE SOFTWARE.
 */

#include "hw.h"
#include "pci.h"
#include "pci_host.h"
#include "prep_pci.h"

typedef PCIHostState PREPPCIState;

static inline uint32_t PPC_PCIIO_config(target_phys_addr_t addr)
{
    int i;

    for(i = 0; i < 11; i++) {
        if ((addr & (1 << (11 + i))) != 0)
            break;
    }
    return (addr & 0x7ff) |  (i << 11);
}

static void PPC_PCIIO_writeb (void *opaque, target_phys_addr_t addr, uint32_t val)
{
    PREPPCIState *s = opaque;
    pci_data_write(s->bus, PPC_PCIIO_config(addr), val, 1);
}

static void PPC_PCIIO_writew (void *opaque, target_phys_addr_t addr, uint32_t val)
{
    PREPPCIState *s = opaque;
    val = bswap16(val);
    pci_data_write(s->bus, PPC_PCIIO_config(addr), val, 2);
}

static void PPC_PCIIO_writel (void *opaque, target_phys_addr_t addr, uint32_t val)
{
    PREPPCIState *s = opaque;
    val = bswap32(val);
    pci_data_write(s->bus, PPC_PCIIO_config(addr), val, 4);
}

static uint32_t PPC_PCIIO_readb (void *opaque, target_phys_addr_t addr)
{
    PREPPCIState *s = opaque;
    uint32_t val;
    val = pci_data_read(s->bus, PPC_PCIIO_config(addr), 1);
    return val;
}

static uint32_t PPC_PCIIO_readw (void *opaque, target_phys_addr_t addr)
{
    PREPPCIState *s = opaque;
    uint32_t val;
    val = pci_data_read(s->bus, PPC_PCIIO_config(addr), 2);
    val = bswap16(val);
    return val;
}

static uint32_t PPC_PCIIO_readl (void *opaque, target_phys_addr_t addr)
{
    PREPPCIState *s = opaque;
    uint32_t val;
    val = pci_data_read(s->bus, PPC_PCIIO_config(addr), 4);
    val = bswap32(val);
    return val;
}

static CPUWriteMemoryFunc * const PPC_PCIIO_write[] = {
    &PPC_PCIIO_writeb,
    &PPC_PCIIO_writew,
    &PPC_PCIIO_writel,
};

static CPUReadMemoryFunc * const PPC_PCIIO_read[] = {
    &PPC_PCIIO_readb,
    &PPC_PCIIO_readw,
    &PPC_PCIIO_readl,
};

static int prep_map_irq(PCIDevice *pci_dev, int irq_num)
{
    return (irq_num + (pci_dev->devfn >> 3)) & 1;
}

static void prep_set_irq(void *opaque, int irq_num, int level)
{
    qemu_irq *pic = opaque;

    qemu_set_irq(pic[(irq_num & 1) ? 11 : 9] , level);
}

PCIBus *pci_prep_init(qemu_irq *pic,
                      MemoryRegion *address_space_mem,
                      MemoryRegion *address_space_io)
{
    PREPPCIState *s;
    PCIDevice *d;
    int PPC_io_memory;

    s = g_malloc0(sizeof(PREPPCIState));
    s->bus = pci_register_bus(NULL, "pci",
<<<<<<< HEAD
                              prep_set_irq, NULL, prep_map_irq, pic, 0, 4);

    pci_host_conf_register_ioport(0xcf8, s);

    pci_host_data_register_ioport(0xcfc, s);
=======
                              prep_set_irq, prep_map_irq, pic,
                              address_space_mem,
                              address_space_io,
                              0, 4);

    memory_region_init_io(&s->conf_mem, &pci_host_conf_be_ops, s,
                          "pci-conf-idx", 1);
    memory_region_add_subregion(address_space_io, 0xcf8, &s->conf_mem);
    sysbus_init_ioports(&s->busdev, 0xcf8, 1);

    memory_region_init_io(&s->data_mem, &pci_host_data_be_ops, s,
                          "pci-conf-data", 1);
    memory_region_add_subregion(address_space_io, 0xcfc, &s->data_mem);
    sysbus_init_ioports(&s->busdev, 0xcfc, 1);
>>>>>>> ebffe2af

    PPC_io_memory = cpu_register_io_memory(PPC_PCIIO_read,
                                           PPC_PCIIO_write, s,
                                           DEVICE_NATIVE_ENDIAN);
    cpu_register_physical_memory(0x80800000, 0x00400000, PPC_io_memory);

    /* PCI host bridge */
    d = pci_register_device(s->bus, "PREP Host Bridge - Motorola Raven",
                            sizeof(PCIDevice), 0, NULL, NULL);
    pci_config_set_vendor_id(d->config, PCI_VENDOR_ID_MOTOROLA);
    pci_config_set_device_id(d->config, PCI_DEVICE_ID_MOTOROLA_RAVEN);
    d->config[0x08] = 0x00; // revision
    pci_config_set_class(d->config, PCI_CLASS_BRIDGE_HOST);
    d->config[0x0C] = 0x08; // cache_line_size
    d->config[0x0D] = 0x10; // latency_timer
    d->config[0x34] = 0x00; // capabilities_pointer

    return s->bus;
}<|MERGE_RESOLUTION|>--- conflicted
+++ resolved
@@ -120,14 +120,7 @@
 
     s = g_malloc0(sizeof(PREPPCIState));
     s->bus = pci_register_bus(NULL, "pci",
-<<<<<<< HEAD
-                              prep_set_irq, NULL, prep_map_irq, pic, 0, 4);
-
-    pci_host_conf_register_ioport(0xcf8, s);
-
-    pci_host_data_register_ioport(0xcfc, s);
-=======
-                              prep_set_irq, prep_map_irq, pic,
+                              prep_set_irq, NULL, prep_map_irq, pic,
                               address_space_mem,
                               address_space_io,
                               0, 4);
@@ -141,7 +134,6 @@
                           "pci-conf-data", 1);
     memory_region_add_subregion(address_space_io, 0xcfc, &s->data_mem);
     sysbus_init_ioports(&s->busdev, 0xcfc, 1);
->>>>>>> ebffe2af
 
     PPC_io_memory = cpu_register_io_memory(PPC_PCIIO_read,
                                            PPC_PCIIO_write, s,
