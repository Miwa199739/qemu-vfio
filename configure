--- conflicted
+++ resolved
@@ -1113,13 +1113,10 @@
 echo "  --enable-usb-redir       enable usb network redirection support"
 echo "  --disable-guest-agent    disable building of the QEMU Guest Agent"
 echo "  --enable-guest-agent     enable building of the QEMU Guest Agent"
-<<<<<<< HEAD
+echo "  --with-coroutine=BACKEND coroutine backend. Supported options:"
+echo "                           gthread, ucontext, sigaltstack, windows"
 echo "  --disable-vfio-pci       disable vfio pci device assignement support"
 echo "  --enable-vfio-pci        enable vfio pci device assignment support"
-=======
-echo "  --with-coroutine=BACKEND coroutine backend. Supported options:"
-echo "                           gthread, ucontext, sigaltstack, windows"
->>>>>>> 76ee152a
 echo ""
 echo "NOTE: The object files are built at the place where configure is launched"
 exit 1
@@ -2051,7 +2048,6 @@
 fi
 
 ##########################################
-<<<<<<< HEAD
 # vfio_pci needs netlink, test for libnl
 
 if test "$vfio_pci" != "no"; then
@@ -2070,7 +2066,8 @@
     fi
     vfio_pci=no
   fi  
-=======
+
+##########################################
 # libcap probe
 
 if test "$cap" != "no" ; then
@@ -2084,7 +2081,6 @@
   else
     cap=no
   fi
->>>>>>> 76ee152a
 fi
 
 ##########################################
@@ -3044,11 +3040,8 @@
 echo "OpenGL support    $opengl"
 echo "libiscsi support  $libiscsi"
 echo "build guest agent $guest_agent"
-<<<<<<< HEAD
+echo "coroutine backend $coroutine_backend"
 echo "VFIO PCI support  $vfio_pci"
-=======
-echo "coroutine backend $coroutine_backend"
->>>>>>> 76ee152a
 
 if test "$sdl_too_old" = "yes"; then
 echo "-> Your SDL version is too old - please upgrade to have SDL support"
